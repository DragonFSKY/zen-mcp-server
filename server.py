"""
Zen MCP Server - Main server implementation

This module implements the core MCP (Model Context Protocol) server that provides
AI-powered tools for code analysis, review, and assistance using multiple AI models.

The server follows the MCP specification to expose various AI tools as callable functions
that can be used by MCP clients (like Claude). Each tool provides specialized functionality
such as code review, debugging, deep thinking, and general chat capabilities.

Key Components:
- MCP Server: Handles protocol communication and tool discovery
- Tool Registry: Maps tool names to their implementations
- Request Handler: Processes incoming tool calls and returns formatted responses
- Configuration: Manages API keys and model settings

The server runs on stdio (standard input/output) and communicates using JSON-RPC messages
as defined by the MCP protocol.
"""

import asyncio
import atexit
import logging
import os
import sys
import time
from logging.handlers import RotatingFileHandler
from pathlib import Path
from typing import Any, Optional

# Try to load environment variables from .env file if dotenv is available
# This is optional - environment variables can still be passed directly
try:
    from dotenv import dotenv_values, load_dotenv

    # Load environment variables from .env file in the script's directory
    # This ensures .env is loaded regardless of the current working directory
    script_dir = Path(__file__).parent
    env_file = script_dir / ".env"

    # First load only to read ZEN_MCP_FORCE_ENV_OVERRIDE, then reload with proper override setting
    # Use a temporary environment to read just this configuration variable
    temp_env = {}
    if env_file.exists():
<<<<<<< HEAD
        from dotenv import dotenv_values

=======
>>>>>>> 4493a693
        temp_env = dotenv_values(env_file)

    # Check if we should force override based on .env file content (not system env)
    force_override = temp_env.get("ZEN_MCP_FORCE_ENV_OVERRIDE", "false").lower() == "true"

    # Load .env file with appropriate override setting
    load_dotenv(dotenv_path=env_file, override=force_override)

<<<<<<< HEAD
    # Log the configuration choice
    logger = logging.getLogger(__name__)
    if force_override:
        logger.info("ZEN_MCP_FORCE_ENV_OVERRIDE enabled - .env file values will override system environment variables")
        logger.debug("Environment override prevents conflicts between different AI tools passing cached API keys")
    else:
        logger.debug("ZEN_MCP_FORCE_ENV_OVERRIDE disabled - system environment variables take precedence")
=======
    # Store override setting for logging after logger is configured
    _zen_mcp_force_override = force_override
>>>>>>> 4493a693
except ImportError:
    # dotenv not available - this is fine, environment variables can still be passed directly
    # This commonly happens when running via uvx or in minimal environments
    pass

from mcp.server import Server  # noqa: E402
from mcp.server.models import InitializationOptions  # noqa: E402
from mcp.server.stdio import stdio_server  # noqa: E402
from mcp.types import (  # noqa: E402
    GetPromptResult,
    Prompt,
    PromptMessage,
    PromptsCapability,
    ServerCapabilities,
    TextContent,
    Tool,
    ToolAnnotations,
    ToolsCapability,
)

from config import (  # noqa: E402
    DEFAULT_MODEL,
    __version__,
)
from tools import (  # noqa: E402
    AnalyzeTool,
    ChallengeTool,
    ChatTool,
    CodeReviewTool,
    ConsensusTool,
    DebugIssueTool,
    DocgenTool,
    ListModelsTool,
    PlannerTool,
    PrecommitTool,
    RefactorTool,
    SecauditTool,
    TestGenTool,
    ThinkDeepTool,
    TracerTool,
    VersionTool,
)
from tools.models import ToolOutput  # noqa: E402

# Configure logging for server operations
# Can be controlled via LOG_LEVEL environment variable (DEBUG, INFO, WARNING, ERROR)
log_level = os.getenv("LOG_LEVEL", "DEBUG").upper()

# Create timezone-aware formatter


class LocalTimeFormatter(logging.Formatter):
    def formatTime(self, record, datefmt=None):
        """Override to use local timezone instead of UTC"""
        ct = self.converter(record.created)
        if datefmt:
            s = time.strftime(datefmt, ct)
        else:
            t = time.strftime("%Y-%m-%d %H:%M:%S", ct)
            s = f"{t},{record.msecs:03.0f}"
        return s


# Configure both console and file logging
log_format = "%(asctime)s - %(name)s - %(levelname)s - %(message)s"

# Clear any existing handlers first
root_logger = logging.getLogger()
root_logger.handlers.clear()

# Create and configure stderr handler explicitly
stderr_handler = logging.StreamHandler(sys.stderr)
stderr_handler.setLevel(getattr(logging, log_level, logging.INFO))
stderr_handler.setFormatter(LocalTimeFormatter(log_format))
root_logger.addHandler(stderr_handler)

# Note: MCP stdio_server interferes with stderr during tool execution
# All logs are properly written to logs/mcp_server.log for monitoring

# Set root logger level
root_logger.setLevel(getattr(logging, log_level, logging.INFO))

# Add rotating file handler for local log monitoring

try:
    # Create logs directory in project root
    log_dir = Path(__file__).parent / "logs"
    log_dir.mkdir(exist_ok=True)

    # Main server log with size-based rotation (20MB max per file)
    # This ensures logs don't grow indefinitely and are properly managed
    file_handler = RotatingFileHandler(
        log_dir / "mcp_server.log",
        maxBytes=20 * 1024 * 1024,  # 20MB max file size
        backupCount=5,  # Keep 10 rotated files (100MB total)
        encoding="utf-8",
    )
    file_handler.setLevel(getattr(logging, log_level, logging.INFO))
    file_handler.setFormatter(LocalTimeFormatter(log_format))
    logging.getLogger().addHandler(file_handler)

    # Create a special logger for MCP activity tracking with size-based rotation
    mcp_logger = logging.getLogger("mcp_activity")
    mcp_file_handler = RotatingFileHandler(
        log_dir / "mcp_activity.log",
        maxBytes=10 * 1024 * 1024,  # 20MB max file size
        backupCount=2,  # Keep 5 rotated files (20MB total)
        encoding="utf-8",
    )
    mcp_file_handler.setLevel(logging.INFO)
    mcp_file_handler.setFormatter(LocalTimeFormatter("%(asctime)s - %(message)s"))
    mcp_logger.addHandler(mcp_file_handler)
    mcp_logger.setLevel(logging.INFO)
    # Ensure MCP activity also goes to stderr
    mcp_logger.propagate = True

    # Log setup info directly to root logger since logger isn't defined yet
    logging.info(f"Logging to: {log_dir / 'mcp_server.log'}")
    logging.info(f"Process PID: {os.getpid()}")

except Exception as e:
    print(f"Warning: Could not set up file logging: {e}", file=sys.stderr)

logger = logging.getLogger(__name__)

# Log ZEN_MCP_FORCE_ENV_OVERRIDE configuration if it was set during dotenv loading
try:
    if "_zen_mcp_force_override" in globals():
        if _zen_mcp_force_override:
            logger.info(
                "ZEN_MCP_FORCE_ENV_OVERRIDE enabled - .env file values will override system environment variables"
            )
            logger.debug("Environment override prevents conflicts between different AI tools passing cached API keys")
        else:
            logger.debug("ZEN_MCP_FORCE_ENV_OVERRIDE disabled - system environment variables take precedence")
except NameError:
    # _zen_mcp_force_override not defined, which means dotenv wasn't available or no .env file
    pass


# Create the MCP server instance with a unique name identifier
# This name is used by MCP clients to identify and connect to this specific server
server: Server = Server("zen-server")


# Constants for tool filtering
ESSENTIAL_TOOLS = {"version", "listmodels"}


def parse_disabled_tools_env() -> set[str]:
    """
    Parse the DISABLED_TOOLS environment variable into a set of tool names.

    Returns:
        Set of lowercase tool names to disable, empty set if none specified
    """
    disabled_tools_env = os.getenv("DISABLED_TOOLS", "").strip()
    if not disabled_tools_env:
        return set()
    return {t.strip().lower() for t in disabled_tools_env.split(",") if t.strip()}


def validate_disabled_tools(disabled_tools: set[str], all_tools: dict[str, Any]) -> None:
    """
    Validate the disabled tools list and log appropriate warnings.

    Args:
        disabled_tools: Set of tool names requested to be disabled
        all_tools: Dictionary of all available tool instances
    """
    essential_disabled = disabled_tools & ESSENTIAL_TOOLS
    if essential_disabled:
        logger.warning(f"Cannot disable essential tools: {sorted(essential_disabled)}")
    unknown_tools = disabled_tools - set(all_tools.keys())
    if unknown_tools:
        logger.warning(f"Unknown tools in DISABLED_TOOLS: {sorted(unknown_tools)}")


def apply_tool_filter(all_tools: dict[str, Any], disabled_tools: set[str]) -> dict[str, Any]:
    """
    Apply the disabled tools filter to create the final tools dictionary.

    Args:
        all_tools: Dictionary of all available tool instances
        disabled_tools: Set of tool names to disable

    Returns:
        Dictionary containing only enabled tools
    """
    enabled_tools = {}
    for tool_name, tool_instance in all_tools.items():
        if tool_name in ESSENTIAL_TOOLS or tool_name not in disabled_tools:
            enabled_tools[tool_name] = tool_instance
        else:
            logger.debug(f"Tool '{tool_name}' disabled via DISABLED_TOOLS")
    return enabled_tools


def log_tool_configuration(disabled_tools: set[str], enabled_tools: dict[str, Any]) -> None:
    """
    Log the final tool configuration for visibility.

    Args:
        disabled_tools: Set of tool names that were requested to be disabled
        enabled_tools: Dictionary of tools that remain enabled
    """
    if not disabled_tools:
        logger.info("All tools enabled (DISABLED_TOOLS not set)")
        return
    actual_disabled = disabled_tools - ESSENTIAL_TOOLS
    if actual_disabled:
        logger.debug(f"Disabled tools: {sorted(actual_disabled)}")
        logger.info(f"Active tools: {sorted(enabled_tools.keys())}")


def filter_disabled_tools(all_tools: dict[str, Any]) -> dict[str, Any]:
    """
    Filter tools based on DISABLED_TOOLS environment variable.

    Args:
        all_tools: Dictionary of all available tool instances

    Returns:
        dict: Filtered dictionary containing only enabled tools
    """
    disabled_tools = parse_disabled_tools_env()
    if not disabled_tools:
        log_tool_configuration(disabled_tools, all_tools)
        return all_tools
    validate_disabled_tools(disabled_tools, all_tools)
    enabled_tools = apply_tool_filter(all_tools, disabled_tools)
    log_tool_configuration(disabled_tools, enabled_tools)
    return enabled_tools


# Initialize the tool registry with all available AI-powered tools
# Each tool provides specialized functionality for different development tasks
# Tools are instantiated once and reused across requests (stateless design)
TOOLS = {
    "chat": ChatTool(),  # Interactive development chat and brainstorming
    "thinkdeep": ThinkDeepTool(),  # Step-by-step deep thinking workflow with expert analysis
    "planner": PlannerTool(),  # Interactive sequential planner using workflow architecture
    "consensus": ConsensusTool(),  # Step-by-step consensus workflow with multi-model analysis
    "codereview": CodeReviewTool(),  # Comprehensive step-by-step code review workflow with expert analysis
    "precommit": PrecommitTool(),  # Step-by-step pre-commit validation workflow
    "debug": DebugIssueTool(),  # Root cause analysis and debugging assistance
    "secaudit": SecauditTool(),  # Comprehensive security audit with OWASP Top 10 and compliance coverage
    "docgen": DocgenTool(),  # Step-by-step documentation generation with complexity analysis
    "analyze": AnalyzeTool(),  # General-purpose file and code analysis
    "refactor": RefactorTool(),  # Step-by-step refactoring analysis workflow with expert validation
    "tracer": TracerTool(),  # Static call path prediction and control flow analysis
    "testgen": TestGenTool(),  # Step-by-step test generation workflow with expert validation
    "challenge": ChallengeTool(),  # Critical challenge prompt wrapper to avoid automatic agreement
    "listmodels": ListModelsTool(),  # List all available AI models by provider
    "version": VersionTool(),  # Display server version and system information
}
TOOLS = filter_disabled_tools(TOOLS)

# Rich prompt templates for all tools
PROMPT_TEMPLATES = {
    "chat": {
        "name": "chat",
        "description": "Chat and brainstorm ideas",
        "template": "Chat with {model} about this",
    },
    "thinkdeep": {
        "name": "thinkdeeper",
        "description": "Step-by-step deep thinking workflow with expert analysis",
        "template": "Start comprehensive deep thinking workflow with {model} using {thinking_mode} thinking mode",
    },
    "planner": {
        "name": "planner",
        "description": "Break down complex ideas, problems, or projects into multiple manageable steps",
        "template": "Create a detailed plan with {model}",
    },
    "consensus": {
        "name": "consensus",
        "description": "Step-by-step consensus workflow with multi-model analysis",
        "template": "Start comprehensive consensus workflow with {model}",
    },
    "codereview": {
        "name": "review",
        "description": "Perform a comprehensive code review",
        "template": "Perform a comprehensive code review with {model}",
    },
    "precommit": {
        "name": "precommit",
        "description": "Step-by-step pre-commit validation workflow",
        "template": "Start comprehensive pre-commit validation workflow with {model}",
    },
    "debug": {
        "name": "debug",
        "description": "Debug an issue or error",
        "template": "Help debug this issue with {model}",
    },
    "secaudit": {
        "name": "secaudit",
        "description": "Comprehensive security audit with OWASP Top 10 coverage",
        "template": "Perform comprehensive security audit with {model}",
    },
    "docgen": {
        "name": "docgen",
        "description": "Generate comprehensive code documentation with complexity analysis",
        "template": "Generate comprehensive documentation with {model}",
    },
    "analyze": {
        "name": "analyze",
        "description": "Analyze files and code structure",
        "template": "Analyze these files with {model}",
    },
    "refactor": {
        "name": "refactor",
        "description": "Refactor and improve code structure",
        "template": "Refactor this code with {model}",
    },
    "tracer": {
        "name": "tracer",
        "description": "Trace code execution paths",
        "template": "Generate tracer analysis with {model}",
    },
    "testgen": {
        "name": "testgen",
        "description": "Generate comprehensive tests",
        "template": "Generate comprehensive tests with {model}",
    },
    "challenge": {
        "name": "challenge",
        "description": "Challenge a statement critically without automatic agreement",
        "template": "Challenge this statement critically",
    },
    "listmodels": {
        "name": "listmodels",
        "description": "List available AI models",
        "template": "List all available models",
    },
    "version": {
        "name": "version",
        "description": "Show server version and system information",
        "template": "Show Zen MCP Server version",
    },
}


def configure_providers():
    """
    Configure and validate AI providers based on available API keys.

    This function checks for API keys and registers the appropriate providers.
    At least one valid API key (Gemini, OpenAI, DeepSeek, etc.) is required.

    Raises:
        ValueError: If no valid API keys are found or conflicting configurations detected
    """
    # Log environment variable status for debugging
    logger.debug("Checking environment variables for API keys...")
    api_keys_to_check = ["OPENAI_API_KEY", "OPENROUTER_API_KEY", "GEMINI_API_KEY", "XAI_API_KEY", "CUSTOM_API_URL"]
    for key in api_keys_to_check:
        value = os.getenv(key)
        logger.debug(f"  {key}: {'[PRESENT]' if value else '[MISSING]'}")
    from providers import ModelProviderRegistry
    from providers.base import ProviderType
    from providers.custom import CustomProvider
    from providers.deepseek import DeepSeekModelProvider
    from providers.dial import DIALModelProvider
    from providers.gemini import GeminiModelProvider
    from providers.openai_provider import OpenAIModelProvider
    from providers.openrouter import OpenRouterProvider
    from providers.xai import XAIModelProvider
    from utils.model_restrictions import get_restriction_service

    valid_providers = []
    has_native_apis = False
    has_openrouter = False
    has_custom = False

    # Check for Gemini API key
    gemini_key = os.getenv("GEMINI_API_KEY")
    if gemini_key and gemini_key != "your_gemini_api_key_here":
        valid_providers.append("Gemini")
        has_native_apis = True
        logger.info("Gemini API key found - Gemini models available")

    # Check for OpenAI API key
    openai_key = os.getenv("OPENAI_API_KEY")
    logger.debug(f"OpenAI key check: key={'[PRESENT]' if openai_key else '[MISSING]'}")
    if openai_key and openai_key != "your_openai_api_key_here":
        valid_providers.append("OpenAI")
        has_native_apis = True
        logger.info("OpenAI API key found")
    else:
        if not openai_key:
            logger.debug("OpenAI API key not found in environment")
        else:
            logger.debug("OpenAI API key is placeholder value")

    # Check for DeepSeek API key
    deepseek_key = os.getenv("DEEPSEEK_API_KEY")
    if deepseek_key and deepseek_key != "your_deepseek_api_key_here":
        valid_providers.append("DeepSeek")
        has_native_apis = True
        logger.info("DeepSeek API key found - DeepSeek models available")

    # Check for X.AI API key
    xai_key = os.getenv("XAI_API_KEY")
    if xai_key and xai_key != "your_xai_api_key_here":
        valid_providers.append("X.AI (GROK)")
        has_native_apis = True
        logger.info("X.AI API key found - GROK models available")

    # Check for DIAL API key
    dial_key = os.getenv("DIAL_API_KEY")
    if dial_key and dial_key != "your_dial_api_key_here":
        valid_providers.append("DIAL")
        has_native_apis = True
        logger.info("DIAL API key found - DIAL models available")

    # Check for OpenRouter API key
    openrouter_key = os.getenv("OPENROUTER_API_KEY")
    logger.debug(f"OpenRouter key check: key={'[PRESENT]' if openrouter_key else '[MISSING]'}")
    if openrouter_key and openrouter_key != "your_openrouter_api_key_here":
        valid_providers.append("OpenRouter")
        has_openrouter = True
        logger.info("OpenRouter API key found - Multiple models available via OpenRouter")
    else:
        if not openrouter_key:
            logger.debug("OpenRouter API key not found in environment")
        else:
            logger.debug("OpenRouter API key is placeholder value")

    # Check for custom API endpoint (Ollama, vLLM, etc.)
    custom_url = os.getenv("CUSTOM_API_URL")
    if custom_url:
        # IMPORTANT: Always read CUSTOM_API_KEY even if empty
        # - Some providers (vLLM, LM Studio, enterprise APIs) require authentication
        # - Others (Ollama) work without authentication (empty key)
        # - DO NOT remove this variable - it's needed for provider factory function
        custom_key = os.getenv("CUSTOM_API_KEY", "")  # Default to empty (Ollama doesn't need auth)
        custom_model = os.getenv("CUSTOM_MODEL_NAME", "llama3.2")
        valid_providers.append(f"Custom API ({custom_url})")
        has_custom = True
        logger.info(f"Custom API endpoint found: {custom_url} with model {custom_model}")
        if custom_key:
            logger.debug("Custom API key provided for authentication")
        else:
            logger.debug("No custom API key provided (using unauthenticated access)")

    # Register providers in priority order:
    # 1. Native APIs first (most direct and efficient)
    if has_native_apis:
        if gemini_key and gemini_key != "your_gemini_api_key_here":
            ModelProviderRegistry.register_provider(ProviderType.GOOGLE, GeminiModelProvider)
        if openai_key and openai_key != "your_openai_api_key_here":
            ModelProviderRegistry.register_provider(ProviderType.OPENAI, OpenAIModelProvider)
        if deepseek_key and deepseek_key != "your_deepseek_api_key_here":
            ModelProviderRegistry.register_provider(ProviderType.DEEPSEEK, DeepSeekModelProvider)
        if xai_key and xai_key != "your_xai_api_key_here":
            ModelProviderRegistry.register_provider(ProviderType.XAI, XAIModelProvider)
        if dial_key and dial_key != "your_dial_api_key_here":
            ModelProviderRegistry.register_provider(ProviderType.DIAL, DIALModelProvider)

    # 2. Custom provider second (for local/private models)
    if has_custom:
        # Factory function that creates CustomProvider with proper parameters
        def custom_provider_factory(api_key=None):
            # api_key is CUSTOM_API_KEY (can be empty for Ollama), base_url from CUSTOM_API_URL
            base_url = os.getenv("CUSTOM_API_URL", "")
            return CustomProvider(api_key=api_key or "", base_url=base_url)  # Use provided API key or empty string

        ModelProviderRegistry.register_provider(ProviderType.CUSTOM, custom_provider_factory)

    # 3. OpenRouter last (catch-all for everything else)
    if has_openrouter:
        ModelProviderRegistry.register_provider(ProviderType.OPENROUTER, OpenRouterProvider)

    # Require at least one valid provider
    if not valid_providers:
        raise ValueError(
            "At least one API configuration is required. Please set either:\n"
            "- GEMINI_API_KEY for Gemini models\n"
            "- OPENAI_API_KEY for OpenAI models\n"
            "- XAI_API_KEY for X.AI GROK models\n"
            "- DIAL_API_KEY for DIAL models\n"
            "- OPENROUTER_API_KEY for OpenRouter (multiple models)\n"
            "- CUSTOM_API_URL for local models (Ollama, vLLM, etc.)"
        )

    logger.info(f"Available providers: {', '.join(valid_providers)}")

    # Log provider priority
    priority_info = []
    if has_native_apis:
        priority_info.append("Native APIs (Gemini, OpenAI)")
    if has_custom:
        priority_info.append("Custom endpoints")
    if has_openrouter:
        priority_info.append("OpenRouter (catch-all)")

    if len(priority_info) > 1:
        logger.info(f"Provider priority: {' → '.join(priority_info)}")

    # Register cleanup function for providers
    def cleanup_providers():
        """Clean up all registered providers on shutdown."""
        try:
            registry = ModelProviderRegistry()
            if hasattr(registry, "_initialized_providers"):
                for provider in list(registry._initialized_providers.items()):
                    try:
                        if provider and hasattr(provider, "close"):
                            provider.close()
                    except Exception:
                        # Logger might be closed during shutdown
                        pass
        except Exception:
            # Silently ignore any errors during cleanup
            pass

    atexit.register(cleanup_providers)

    # Check and log model restrictions
    restriction_service = get_restriction_service()
    restrictions = restriction_service.get_restriction_summary()

    if restrictions:
        logger.info("Model restrictions configured:")
        for provider_name, allowed_models in restrictions.items():
            if isinstance(allowed_models, list):
                logger.info(f"  {provider_name}: {', '.join(allowed_models)}")
            else:
                logger.info(f"  {provider_name}: {allowed_models}")

        # Validate restrictions against known models
        provider_instances = {}
        provider_types_to_validate = [
            ProviderType.GOOGLE,
            ProviderType.OPENAI,
            ProviderType.DEEPSEEK,
            ProviderType.XAI,
            ProviderType.DIAL,
        ]
        for provider_type in provider_types_to_validate:
            provider = ModelProviderRegistry.get_provider(provider_type)
            if provider:
                provider_instances[provider_type] = provider

        if provider_instances:
            restriction_service.validate_against_known_models(provider_instances)
    else:
        logger.info("No model restrictions configured - all models allowed")

    # Check if auto mode has any models available after restrictions
    from config import IS_AUTO_MODE

    if IS_AUTO_MODE:
        available_models = ModelProviderRegistry.get_available_models(respect_restrictions=True)
        if not available_models:
            logger.error(
                "Auto mode is enabled but no models are available after applying restrictions. "
                "Please check your OPENAI_ALLOWED_MODELS, GOOGLE_ALLOWED_MODELS, DEEPSEEK_ALLOWED_MODELS, XAI_ALLOWED_MODELS, and DIAL_ALLOWED_MODELS settings."
            )
            raise ValueError(
                "No models available for auto mode due to restrictions. "
                "Please adjust your allowed model settings or disable auto mode."
            )


@server.list_tools()
async def handle_list_tools() -> list[Tool]:
    """
    List all available tools with their descriptions and input schemas.

    This handler is called by MCP clients during initialization to discover
    what tools are available. Each tool provides:
    - name: Unique identifier for the tool
    - description: Detailed explanation of what the tool does
    - inputSchema: JSON Schema defining the expected parameters

    Returns:
        List of Tool objects representing all available tools
    """
    logger.debug("MCP client requested tool list")

    # Try to log client info if available (this happens early in the handshake)
    try:
        from utils.client_info import format_client_info, get_client_info_from_context

        client_info = get_client_info_from_context(server)
        if client_info:
            formatted = format_client_info(client_info)
            logger.info(f"MCP Client Connected: {formatted}")

            # Log to activity file as well
            try:
                mcp_activity_logger = logging.getLogger("mcp_activity")
                friendly_name = client_info.get("friendly_name", "Claude")
                raw_name = client_info.get("name", "Unknown")
                version = client_info.get("version", "Unknown")
                mcp_activity_logger.info(f"MCP_CLIENT_INFO: {friendly_name} (raw={raw_name} v{version})")
            except Exception:
                pass
    except Exception as e:
        logger.debug(f"Could not log client info during list_tools: {e}")
    tools = []

    # Add all registered AI-powered tools from the TOOLS registry
    for tool in TOOLS.values():
        # Get optional annotations from the tool
        annotations = tool.get_annotations()
        tool_annotations = ToolAnnotations(**annotations) if annotations else None

        tools.append(
            Tool(
                name=tool.name,
                description=tool.description,
                inputSchema=tool.get_input_schema(),
                annotations=tool_annotations,
            )
        )

    # Log cache efficiency info
    if os.getenv("OPENROUTER_API_KEY") and os.getenv("OPENROUTER_API_KEY") != "your_openrouter_api_key_here":
        logger.debug("OpenRouter registry cache used efficiently across all tool schemas")

    logger.debug(f"Returning {len(tools)} tools to MCP client")
    return tools


@server.call_tool()
async def handle_call_tool(name: str, arguments: dict[str, Any]) -> list[TextContent]:
    """
    Handle incoming tool execution requests from MCP clients.

    This is the main request dispatcher that routes tool calls to their appropriate handlers.
    It supports both AI-powered tools (from TOOLS registry) and utility tools (implemented as
    static functions).

    CONVERSATION LIFECYCLE MANAGEMENT:
    This function serves as the central orchestrator for multi-turn AI-to-AI conversations:

    1. THREAD RESUMPTION: When continuation_id is present, it reconstructs complete conversation
       context from in-memory storage including conversation history and file references

    2. CROSS-TOOL CONTINUATION: Enables seamless handoffs between different tools (analyze →
       codereview → debug) while preserving full conversation context and file references

    3. CONTEXT INJECTION: Reconstructed conversation history is embedded into tool prompts
       using the dual prioritization strategy:
       - Files: Newest-first prioritization (recent file versions take precedence)
       - Turns: Newest-first collection for token efficiency, chronological presentation for LLM

    4. FOLLOW-UP GENERATION: After tool execution, generates continuation offers for ongoing
       AI-to-AI collaboration with natural language instructions

    STATELESS TO STATEFUL BRIDGE:
    The MCP protocol is inherently stateless, but this function bridges the gap by:
    - Loading persistent conversation state from in-memory storage
    - Reconstructing full multi-turn context for tool execution
    - Enabling tools to access previous exchanges and file references
    - Supporting conversation chains across different tool types

    Args:
        name: The name of the tool to execute (e.g., "analyze", "chat", "codereview")
        arguments: Dictionary of arguments to pass to the tool, potentially including:
                  - continuation_id: UUID for conversation thread resumption
                  - files: File paths for analysis (subject to deduplication)
                  - prompt: User request or follow-up question
                  - model: Specific AI model to use (optional)

    Returns:
        List of TextContent objects containing:
        - Tool's primary response with analysis/results
        - Continuation offers for follow-up conversations (when applicable)
        - Structured JSON responses with status and content

    Raises:
        ValueError: If continuation_id is invalid or conversation thread not found
        Exception: For tool-specific errors or execution failures

    Example Conversation Flow:
        1. Claude calls analyze tool with files → creates new thread
        2. Thread ID returned in continuation offer
        3. Claude continues with codereview tool + continuation_id → full context preserved
        4. Multiple tools can collaborate using same thread ID
    """
    logger.info(f"MCP tool call: {name}")
    logger.debug(f"MCP tool arguments: {list(arguments.keys())}")

    # Log to activity file for monitoring
    try:
        mcp_activity_logger = logging.getLogger("mcp_activity")
        mcp_activity_logger.info(f"TOOL_CALL: {name} with {len(arguments)} arguments")
    except Exception:
        pass

    # Handle thread context reconstruction if continuation_id is present
    if "continuation_id" in arguments and arguments["continuation_id"]:
        continuation_id = arguments["continuation_id"]
        logger.debug(f"Resuming conversation thread: {continuation_id}")
        logger.debug(
            f"[CONVERSATION_DEBUG] Tool '{name}' resuming thread {continuation_id} with {len(arguments)} arguments"
        )
        logger.debug(f"[CONVERSATION_DEBUG] Original arguments keys: {list(arguments.keys())}")

        # Log to activity file for monitoring
        try:
            mcp_activity_logger = logging.getLogger("mcp_activity")
            mcp_activity_logger.info(f"CONVERSATION_RESUME: {name} resuming thread {continuation_id}")
        except Exception:
            pass

        arguments = await reconstruct_thread_context(arguments)
        logger.debug(f"[CONVERSATION_DEBUG] After thread reconstruction, arguments keys: {list(arguments.keys())}")
        if "_remaining_tokens" in arguments:
            logger.debug(f"[CONVERSATION_DEBUG] Remaining token budget: {arguments['_remaining_tokens']:,}")

    # Route to AI-powered tools that require Gemini API calls
    if name in TOOLS:
        logger.info(f"Executing tool '{name}' with {len(arguments)} parameter(s)")
        tool = TOOLS[name]

        # EARLY MODEL RESOLUTION AT MCP BOUNDARY
        # Resolve model before passing to tool - this ensures consistent model handling
        # NOTE: Consensus tool is exempt as it handles multiple models internally
        from providers.registry import ModelProviderRegistry
        from utils.file_utils import check_total_file_size
        from utils.model_context import ModelContext

        # Get model from arguments or use default
        model_name = arguments.get("model") or DEFAULT_MODEL
        logger.debug(f"Initial model for {name}: {model_name}")

        # Parse model:option format if present
        model_name, model_option = parse_model_option(model_name)
        if model_option:
            logger.info(f"Parsed model format - model: '{model_name}', option: '{model_option}'")
        else:
            logger.info(f"Parsed model format - model: '{model_name}'")

        # Consensus tool handles its own model configuration validation
        # No special handling needed at server level

        # Skip model resolution for tools that don't require models (e.g., planner)
        if not tool.requires_model():
            logger.debug(f"Tool {name} doesn't require model resolution - skipping model validation")
            # Execute tool directly without model context
            return await tool.execute(arguments)

        # Handle auto mode at MCP boundary - resolve to specific model
        if model_name.lower() == "auto":
            # Get tool category to determine appropriate model
            tool_category = tool.get_model_category()
            resolved_model = ModelProviderRegistry.get_preferred_fallback_model(tool_category)
            logger.info(f"Auto mode resolved to {resolved_model} for {name} (category: {tool_category.value})")
            model_name = resolved_model
            # Update arguments with resolved model
            arguments["model"] = model_name

        # Validate model availability at MCP boundary
        provider = ModelProviderRegistry.get_provider_for_model(model_name)
        if not provider:
            # Get list of available models for error message
            available_models = list(ModelProviderRegistry.get_available_models(respect_restrictions=True).keys())
            tool_category = tool.get_model_category()
            suggested_model = ModelProviderRegistry.get_preferred_fallback_model(tool_category)

            error_message = (
                f"Model '{model_name}' is not available with current API keys. "
                f"Available models: {', '.join(available_models)}. "
                f"Suggested model for {name}: '{suggested_model}' "
                f"(category: {tool_category.value})"
            )
            error_output = ToolOutput(
                status="error",
                content=error_message,
                content_type="text",
                metadata={"tool_name": name, "requested_model": model_name},
            )
            return [TextContent(type="text", text=error_output.model_dump_json())]

        # Create model context with resolved model and option
        model_context = ModelContext(model_name, model_option)
        arguments["_model_context"] = model_context
        arguments["_resolved_model_name"] = model_name
        logger.debug(
            f"Model context created for {model_name} with {model_context.capabilities.context_window} token capacity"
        )
        if model_option:
            logger.debug(f"Model option stored in context: '{model_option}'")

        # EARLY FILE SIZE VALIDATION AT MCP BOUNDARY
        # Check file sizes before tool execution using resolved model
        if "files" in arguments and arguments["files"]:
            logger.debug(f"Checking file sizes for {len(arguments['files'])} files with model {model_name}")
            file_size_check = check_total_file_size(arguments["files"], model_name)
            if file_size_check:
                logger.warning(f"File size check failed for {name} with model {model_name}")
                return [TextContent(type="text", text=ToolOutput(**file_size_check).model_dump_json())]

        # Execute tool with pre-resolved model context
        result = await tool.execute(arguments)
        logger.info(f"Tool '{name}' execution completed")

        # Log completion to activity file
        try:
            mcp_activity_logger = logging.getLogger("mcp_activity")
            mcp_activity_logger.info(f"TOOL_COMPLETED: {name}")
        except Exception:
            pass
        return result

    # Handle unknown tool requests gracefully
    else:
        return [TextContent(type="text", text=f"Unknown tool: {name}")]


def parse_model_option(model_string: str) -> tuple[str, Optional[str]]:
    """
    Parse model:option format into model name and option.

    Handles different formats:
    - OpenRouter models: preserve :free, :beta, :preview suffixes as part of model name
    - Ollama/Custom models: split on : to extract tags like :latest
    - Consensus stance: extract options like :for, :against

    Args:
        model_string: String that may contain "model:option" format

    Returns:
        tuple: (model_name, option) where option may be None
    """
    if ":" in model_string and not model_string.startswith("http"):  # Avoid parsing URLs
        # Check if this looks like an OpenRouter model (contains /)
        if "/" in model_string and model_string.count(":") == 1:
            # Could be openai/gpt-4:something - check what comes after colon
            parts = model_string.split(":", 1)
            suffix = parts[1].strip().lower()

            # Known OpenRouter suffixes to preserve
            if suffix in ["free", "beta", "preview"]:
                return model_string.strip(), None

        # For other patterns (Ollama tags, consensus stances), split normally
        parts = model_string.split(":", 1)
        model_name = parts[0].strip()
        model_option = parts[1].strip() if len(parts) > 1 else None
        return model_name, model_option
    return model_string.strip(), None


def get_follow_up_instructions(current_turn_count: int, max_turns: int = None) -> str:
    """
    Generate dynamic follow-up instructions based on conversation turn count.

    Args:
        current_turn_count: Current number of turns in the conversation
        max_turns: Maximum allowed turns before conversation ends (defaults to MAX_CONVERSATION_TURNS)

    Returns:
        Follow-up instructions to append to the tool prompt
    """
    if max_turns is None:
        from utils.conversation_memory import MAX_CONVERSATION_TURNS

        max_turns = MAX_CONVERSATION_TURNS

    if current_turn_count >= max_turns - 1:
        # We're at or approaching the turn limit - no more follow-ups
        return """
IMPORTANT: This is approaching the final exchange in this conversation thread.
Do NOT include any follow-up questions in your response. Provide your complete
final analysis and recommendations."""
    else:
        # Normal follow-up instructions
        remaining_turns = max_turns - current_turn_count - 1
        return f"""

CONVERSATION CONTINUATION: You can continue this discussion with Claude! ({remaining_turns} exchanges remaining)

Feel free to ask clarifying questions or suggest areas for deeper exploration naturally within your response.
If something needs clarification or you'd benefit from additional context, simply mention it conversationally.

IMPORTANT: When you suggest follow-ups or ask questions, you MUST explicitly instruct Claude to use the continuation_id
to respond. Use clear, direct language based on urgency:

For optional follow-ups: "Please continue this conversation using the continuation_id from this response if you'd "
"like to explore this further."

For needed responses: "Please respond using the continuation_id from this response - your input is needed to proceed."

For essential/critical responses: "RESPONSE REQUIRED: Please immediately continue using the continuation_id from "
"this response. Cannot proceed without your clarification/input."

This ensures Claude knows both HOW to maintain the conversation thread AND whether a response is optional, "
"needed, or essential.

The tool will automatically provide a continuation_id in the structured response that Claude can use in subsequent
tool calls to maintain full conversation context across multiple exchanges.

Remember: Only suggest follow-ups when they would genuinely add value to the discussion, and always instruct "
"Claude to use the continuation_id when you do."""


async def reconstruct_thread_context(arguments: dict[str, Any]) -> dict[str, Any]:
    """
    Reconstruct conversation context for stateless-to-stateful thread continuation.

    This is a critical function that transforms the inherently stateless MCP protocol into
    stateful multi-turn conversations. It loads persistent conversation state from in-memory
    storage and rebuilds complete conversation context using the sophisticated dual prioritization
    strategy implemented in the conversation memory system.

    CONTEXT RECONSTRUCTION PROCESS:

    1. THREAD RETRIEVAL: Loads complete ThreadContext from storage using continuation_id
       - Includes all conversation turns with tool attribution
       - Preserves file references and cross-tool context
       - Handles conversation chains across multiple linked threads

    2. CONVERSATION HISTORY BUILDING: Uses build_conversation_history() to create
       comprehensive context with intelligent prioritization:

       FILE PRIORITIZATION (Newest-First Throughout):
       - When same file appears in multiple turns, newest reference wins
       - File embedding prioritizes recent versions, excludes older duplicates
       - Token budget management ensures most relevant files are preserved

       CONVERSATION TURN PRIORITIZATION (Dual Strategy):
       - Collection Phase: Processes turns newest-to-oldest for token efficiency
       - Presentation Phase: Presents turns chronologically for LLM understanding
       - Ensures recent context is preserved when token budget is constrained

    3. CONTEXT INJECTION: Embeds reconstructed history into tool request arguments
       - Conversation history becomes part of the tool's prompt context
       - Files referenced in previous turns are accessible to current tool
       - Cross-tool knowledge transfer is seamless and comprehensive

    4. TOKEN BUDGET MANAGEMENT: Applies model-specific token allocation
       - Balances conversation history vs. file content vs. response space
       - Gracefully handles token limits with intelligent exclusion strategies
       - Preserves most contextually relevant information within constraints

    CROSS-TOOL CONTINUATION SUPPORT:
    This function enables seamless handoffs between different tools:
    - Analyze tool → Debug tool: Full file context and analysis preserved
    - Chat tool → CodeReview tool: Conversation context maintained
    - Any tool → Any tool: Complete cross-tool knowledge transfer

    ERROR HANDLING & RECOVERY:
    - Thread expiration: Provides clear instructions for conversation restart
    - Storage unavailability: Graceful degradation with error messaging
    - Invalid continuation_id: Security validation and user-friendly errors

    Args:
        arguments: Original request arguments dictionary containing:
                  - continuation_id (required): UUID of conversation thread to resume
                  - Other tool-specific arguments that will be preserved

    Returns:
        dict[str, Any]: Enhanced arguments dictionary with conversation context:
        - Original arguments preserved
        - Conversation history embedded in appropriate format for tool consumption
        - File context from previous turns made accessible
        - Cross-tool knowledge transfer enabled

    Raises:
        ValueError: When continuation_id is invalid, thread not found, or expired
                   Includes user-friendly recovery instructions

    Performance Characteristics:
        - O(1) thread lookup in memory
        - O(n) conversation history reconstruction where n = number of turns
        - Intelligent token budgeting prevents context window overflow
        - Optimized file deduplication minimizes redundant content

    Example Usage Flow:
        1. Claude: "Continue analyzing the security issues" + continuation_id
        2. reconstruct_thread_context() loads previous analyze conversation
        3. Debug tool receives full context including previous file analysis
        4. Debug tool can reference specific findings from analyze tool
        5. Natural cross-tool collaboration without context loss
    """
    from utils.conversation_memory import add_turn, build_conversation_history, get_thread

    continuation_id = arguments["continuation_id"]

    # Get thread context from storage
    logger.debug(f"[CONVERSATION_DEBUG] Looking up thread {continuation_id} in storage")
    context = get_thread(continuation_id)
    if not context:
        logger.warning(f"Thread not found: {continuation_id}")
        logger.debug(f"[CONVERSATION_DEBUG] Thread {continuation_id} not found in storage or expired")

        # Log to activity file for monitoring
        try:
            mcp_activity_logger = logging.getLogger("mcp_activity")
            mcp_activity_logger.info(f"CONVERSATION_ERROR: Thread {continuation_id} not found or expired")
        except Exception:
            pass

        # Return error asking Claude to restart conversation with full context
        raise ValueError(
            f"Conversation thread '{continuation_id}' was not found or has expired. "
            f"This may happen if the conversation was created more than 3 hours ago or if the "
            f"server was restarted. "
            f"Please restart the conversation by providing your full question/prompt without the "
            f"continuation_id parameter. "
            f"This will create a new conversation thread that can continue with follow-up exchanges."
        )

    # Add user's new input to the conversation
    user_prompt = arguments.get("prompt", "")
    if user_prompt:
        # Capture files referenced in this turn
        user_files = arguments.get("files", [])
        logger.debug(f"[CONVERSATION_DEBUG] Adding user turn to thread {continuation_id}")
        from utils.token_utils import estimate_tokens

        user_prompt_tokens = estimate_tokens(user_prompt)
        logger.debug(
            f"[CONVERSATION_DEBUG] User prompt length: {len(user_prompt)} chars (~{user_prompt_tokens:,} tokens)"
        )
        logger.debug(f"[CONVERSATION_DEBUG] User files: {user_files}")
        success = add_turn(continuation_id, "user", user_prompt, files=user_files)
        if not success:
            logger.warning(f"Failed to add user turn to thread {continuation_id}")
            logger.debug("[CONVERSATION_DEBUG] Failed to add user turn - thread may be at turn limit or expired")
        else:
            logger.debug(f"[CONVERSATION_DEBUG] Successfully added user turn to thread {continuation_id}")

    # Create model context early to use for history building
    from utils.model_context import ModelContext

    # Check if we should use the model from the previous conversation turn
    model_from_args = arguments.get("model")
    if not model_from_args and context.turns:
        # Find the last assistant turn to get the model used
        for turn in reversed(context.turns):
            if turn.role == "assistant" and turn.model_name:
                arguments["model"] = turn.model_name
                logger.debug(f"[CONVERSATION_DEBUG] Using model from previous turn: {turn.model_name}")
                break

    model_context = ModelContext.from_arguments(arguments)

    # Build conversation history with model-specific limits
    logger.debug(f"[CONVERSATION_DEBUG] Building conversation history for thread {continuation_id}")
    logger.debug(f"[CONVERSATION_DEBUG] Thread has {len(context.turns)} turns, tool: {context.tool_name}")
    logger.debug(f"[CONVERSATION_DEBUG] Using model: {model_context.model_name}")
    conversation_history, conversation_tokens = build_conversation_history(context, model_context)
    logger.debug(f"[CONVERSATION_DEBUG] Conversation history built: {conversation_tokens:,} tokens")
    logger.debug(
        f"[CONVERSATION_DEBUG] Conversation history length: {len(conversation_history)} chars (~{conversation_tokens:,} tokens)"
    )

    # Add dynamic follow-up instructions based on turn count
    follow_up_instructions = get_follow_up_instructions(len(context.turns))
    logger.debug(f"[CONVERSATION_DEBUG] Follow-up instructions added for turn {len(context.turns)}")

    # All tools now use standardized 'prompt' field
    original_prompt = arguments.get("prompt", "")
    logger.debug("[CONVERSATION_DEBUG] Extracting user input from 'prompt' field")
    original_prompt_tokens = estimate_tokens(original_prompt) if original_prompt else 0
    logger.debug(
        f"[CONVERSATION_DEBUG] User input length: {len(original_prompt)} chars (~{original_prompt_tokens:,} tokens)"
    )

    # Merge original context with new prompt and follow-up instructions
    if conversation_history:
        enhanced_prompt = (
            f"{conversation_history}\n\n=== NEW USER INPUT ===\n{original_prompt}\n\n{follow_up_instructions}"
        )
    else:
        enhanced_prompt = f"{original_prompt}\n\n{follow_up_instructions}"

    # Update arguments with enhanced context and remaining token budget
    enhanced_arguments = arguments.copy()

    # Store the enhanced prompt in the prompt field
    enhanced_arguments["prompt"] = enhanced_prompt
    # Store the original user prompt separately for size validation
    enhanced_arguments["_original_user_prompt"] = original_prompt
    logger.debug("[CONVERSATION_DEBUG] Storing enhanced prompt in 'prompt' field")
    logger.debug("[CONVERSATION_DEBUG] Storing original user prompt in '_original_user_prompt' field")

    # Calculate remaining token budget based on current model
    # (model_context was already created above for history building)
    token_allocation = model_context.calculate_token_allocation()

    # Calculate remaining tokens for files/new content
    # History has already consumed some of the content budget
    remaining_tokens = token_allocation.content_tokens - conversation_tokens
    enhanced_arguments["_remaining_tokens"] = max(0, remaining_tokens)  # Ensure non-negative
    enhanced_arguments["_model_context"] = model_context  # Pass context for use in tools

    logger.debug("[CONVERSATION_DEBUG] Token budget calculation:")
    logger.debug(f"[CONVERSATION_DEBUG]   Model: {model_context.model_name}")
    logger.debug(f"[CONVERSATION_DEBUG]   Total capacity: {token_allocation.total_tokens:,}")
    logger.debug(f"[CONVERSATION_DEBUG]   Content allocation: {token_allocation.content_tokens:,}")
    logger.debug(f"[CONVERSATION_DEBUG]   Conversation tokens: {conversation_tokens:,}")
    logger.debug(f"[CONVERSATION_DEBUG]   Remaining tokens: {remaining_tokens:,}")

    # Merge original context parameters (files, etc.) with new request
    if context.initial_context:
        logger.debug(f"[CONVERSATION_DEBUG] Merging initial context with {len(context.initial_context)} parameters")
        for key, value in context.initial_context.items():
            if key not in enhanced_arguments and key not in ["temperature", "thinking_mode", "model"]:
                enhanced_arguments[key] = value
                logger.debug(f"[CONVERSATION_DEBUG] Merged initial context param: {key}")

    logger.info(f"Reconstructed context for thread {continuation_id} (turn {len(context.turns)})")
    logger.debug(f"[CONVERSATION_DEBUG] Final enhanced arguments keys: {list(enhanced_arguments.keys())}")

    # Debug log files in the enhanced arguments for file tracking
    if "files" in enhanced_arguments:
        logger.debug(f"[CONVERSATION_DEBUG] Final files in enhanced arguments: {enhanced_arguments['files']}")

    # Log to activity file for monitoring
    try:
        mcp_activity_logger = logging.getLogger("mcp_activity")
        mcp_activity_logger.info(
            f"CONVERSATION_CONTINUATION: Thread {continuation_id} turn {len(context.turns)} - "
            f"{len(context.turns)} previous turns loaded"
        )
    except Exception:
        pass

    return enhanced_arguments


@server.list_prompts()
async def handle_list_prompts() -> list[Prompt]:
    """
    List all available prompts for Claude Code shortcuts.

    This handler returns prompts that enable shortcuts like /zen:thinkdeeper.
    We automatically generate prompts from all tools (1:1 mapping) plus add
    a few marketing aliases with richer templates for commonly used tools.

    Returns:
        List of Prompt objects representing all available prompts
    """
    logger.debug("MCP client requested prompt list")
    prompts = []

    # Add a prompt for each tool with rich templates
    for tool_name, tool in TOOLS.items():
        if tool_name in PROMPT_TEMPLATES:
            # Use the rich template
            template_info = PROMPT_TEMPLATES[tool_name]
            prompts.append(
                Prompt(
                    name=template_info["name"],
                    description=template_info["description"],
                    arguments=[],  # MVP: no structured args
                )
            )
        else:
            # Fallback for any tools without templates (shouldn't happen)
            prompts.append(
                Prompt(
                    name=tool_name,
                    description=f"Use {tool.name} tool",
                    arguments=[],
                )
            )

    # Add special "continue" prompt
    prompts.append(
        Prompt(
            name="continue",
            description="Continue the previous conversation using the chat tool",
            arguments=[],
        )
    )

    logger.debug(f"Returning {len(prompts)} prompts to MCP client")
    return prompts


@server.get_prompt()
async def handle_get_prompt(name: str, arguments: dict[str, Any] = None) -> GetPromptResult:
    """
    Get prompt details and generate the actual prompt text.

    This handler is called when a user invokes a prompt (e.g., /zen:thinkdeeper or /zen:chat:gpt5).
    It generates the appropriate text that Claude will then use to call the
    underlying tool.

    Supports structured prompt names like "chat:gpt5" where:
    - "chat" is the tool name
    - "gpt5" is the model to use

    Args:
        name: The name of the prompt to execute (can include model like "chat:gpt5")
        arguments: Optional arguments for the prompt (e.g., model, thinking_mode)

    Returns:
        GetPromptResult with the prompt details and generated message

    Raises:
        ValueError: If the prompt name is unknown
    """
    logger.debug(f"MCP client requested prompt: {name} with args: {arguments}")

    # Handle special "continue" case
    if name.lower() == "continue":
        # This is "/zen:continue" - use chat tool as default for continuation
        tool_name = "chat"
        template_info = {
            "name": "continue",
            "description": "Continue the previous conversation",
            "template": "Continue the conversation",
        }
        logger.debug("Using /zen:continue - defaulting to chat tool")
    else:
        # Find the corresponding tool by checking prompt names
        tool_name = None
        template_info = None

        # Check if it's a known prompt name
        for t_name, t_info in PROMPT_TEMPLATES.items():
            if t_info["name"] == name:
                tool_name = t_name
                template_info = t_info
                break

        # If not found, check if it's a direct tool name
        if not tool_name and name in TOOLS:
            tool_name = name
            template_info = {
                "name": name,
                "description": f"Use {name} tool",
                "template": f"Use {name}",
            }

        if not tool_name:
            logger.error(f"Unknown prompt requested: {name}")
            raise ValueError(f"Unknown prompt: {name}")

    # Get the template
    template = template_info.get("template", f"Use {tool_name}")

    # Safe template expansion with defaults
    final_model = arguments.get("model", "auto") if arguments else "auto"

    prompt_args = {
        "model": final_model,
        "thinking_mode": arguments.get("thinking_mode", "medium") if arguments else "medium",
    }

    logger.debug(f"Using model '{final_model}' for prompt '{name}'")

    # Safely format the template
    try:
        prompt_text = template.format(**prompt_args)
    except KeyError as e:
        logger.warning(f"Missing template argument {e} for prompt {name}, using raw template")
        prompt_text = template  # Fallback to raw template

    # Generate tool call instruction
    if name.lower() == "continue":
        # "/zen:continue" case
        tool_instruction = (
            f"Continue the previous conversation using the {tool_name} tool. "
            "CRITICAL: You MUST provide the continuation_id from the previous response to maintain conversation context. "
            "Additionally, you should reuse the same model that was used in the previous exchange for consistency, unless "
            "the user specifically asks for a different model name to be used."
        )
    else:
        # Simple prompt case
        tool_instruction = prompt_text

    return GetPromptResult(
        prompt=Prompt(
            name=name,
            description=template_info["description"],
            arguments=[],
        ),
        messages=[
            PromptMessage(
                role="user",
                content={"type": "text", "text": tool_instruction},
            )
        ],
    )


async def main():
    """
    Main entry point for the MCP server.

    Initializes the Gemini API configuration and starts the server using
    stdio transport. The server will continue running until the client
    disconnects or an error occurs.

    The server communicates via standard input/output streams using the
    MCP protocol's JSON-RPC message format.
    """
    # Validate and configure providers based on available API keys
    configure_providers()

    # Log startup message
    logger.info("Zen MCP Server starting up...")
    logger.info(f"Log level: {log_level}")

    # Note: MCP client info will be logged during the protocol handshake
    # (when handle_list_tools is called)

    # Log current model mode
    from config import IS_AUTO_MODE

    if IS_AUTO_MODE:
        logger.info("Model mode: AUTO (Claude will select the best model for each task)")
    else:
        logger.info(f"Model mode: Fixed model '{DEFAULT_MODEL}'")

    # Import here to avoid circular imports
    from config import DEFAULT_THINKING_MODE_THINKDEEP

    logger.info(f"Default thinking mode (ThinkDeep): {DEFAULT_THINKING_MODE_THINKDEEP}")

    logger.info(f"Available tools: {list(TOOLS.keys())}")
    logger.info("Server ready - waiting for tool requests...")

    # Run the server using stdio transport (standard input/output)
    # This allows the server to be launched by MCP clients as a subprocess
    async with stdio_server() as (read_stream, write_stream):
        await server.run(
            read_stream,
            write_stream,
            InitializationOptions(
                server_name="zen",
                server_version=__version__,
                capabilities=ServerCapabilities(
                    tools=ToolsCapability(),  # Advertise tool support capability
                    prompts=PromptsCapability(),  # Advertise prompt support capability
                ),
            ),
        )


def run():
    """Console script entry point for zen-mcp-server."""
    try:
        asyncio.run(main())
    except KeyboardInterrupt:
        # Handle graceful shutdown
        pass


if __name__ == "__main__":
    run()<|MERGE_RESOLUTION|>--- conflicted
+++ resolved
@@ -42,11 +42,6 @@
     # Use a temporary environment to read just this configuration variable
     temp_env = {}
     if env_file.exists():
-<<<<<<< HEAD
-        from dotenv import dotenv_values
-
-=======
->>>>>>> 4493a693
         temp_env = dotenv_values(env_file)
 
     # Check if we should force override based on .env file content (not system env)
@@ -55,18 +50,8 @@
     # Load .env file with appropriate override setting
     load_dotenv(dotenv_path=env_file, override=force_override)
 
-<<<<<<< HEAD
-    # Log the configuration choice
-    logger = logging.getLogger(__name__)
-    if force_override:
-        logger.info("ZEN_MCP_FORCE_ENV_OVERRIDE enabled - .env file values will override system environment variables")
-        logger.debug("Environment override prevents conflicts between different AI tools passing cached API keys")
-    else:
-        logger.debug("ZEN_MCP_FORCE_ENV_OVERRIDE disabled - system environment variables take precedence")
-=======
     # Store override setting for logging after logger is configured
     _zen_mcp_force_override = force_override
->>>>>>> 4493a693
 except ImportError:
     # dotenv not available - this is fine, environment variables can still be passed directly
     # This commonly happens when running via uvx or in minimal environments
